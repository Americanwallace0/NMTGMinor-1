import numpy as np
import torch, math
import torch.nn as nn
from onmt.modules.Transformer.Layers import PositionalEncoding
from onmt.modules.Transformer.Layers import EncoderLayer, DecoderLayer
from onmt.modules.StochasticTransformer.Layers import StochasticEncoderLayer, StochasticDecoderLayer
from onmt.modules.Transformer.Models import TransformerEncoder, TransformerDecoder
from onmt.modules.BaseModel import NMTModel, Reconstructor
import onmt
from onmt.modules.WordDrop import embedded_dropout
from onmt.modules.Checkpoint import checkpoint

from onmt.modules.Transformer.Layers import XavierLinear, MultiHeadAttention, FeedForward, PrePostProcessing


def custom_layer(module):
    def custom_forward(*args):
        output = module(*args)
        return output
    return custom_forward
    
def expected_length(length, death_rate):
    
    e_length = 0
    
    for l in range(length):
        survival_rate = 1.0 - (l+1)/length*death_rate
        
        e_length += survival_rate
        
    return e_length

class StochasticTransformerEncoder(TransformerEncoder):
    """Encoder in 'Attention is all you need'
    
    Args:
        opt: list of options ( see train.py )
        dicts : dictionary (for source language)
        
    """
    
    def __init__(self, opt, dicts, positional_encoder):
    
        self.death_rate = opt.death_rate
        self.input_type = opt.encoder_type
        
<<<<<<< HEAD
        if hasattr(opt, 'grow_dropout'):
            self.grow_dropout = opt.grow_dropout

        if opt.encoder_type != "text":
            self.audio_trans = nn.Linear(dicts,self.model_size)
        else:
            self.word_lut = nn.Embedding(dicts.size(),
                                     self.model_size,
                                     padding_idx=onmt.Constants.PAD)
        
        if opt.time == 'positional_encoding':
            self.time_transformer = positional_encoder
        elif opt.time == 'gru':
            self.time_transformer = nn.GRU(self.model_size, self.model_size, 1, batch_first=True)
        elif opt.time == 'lstm':
            self.time_transformer = nn.LSTM(self.model_size, self.model_size, 1, batch_first=True)
        
        #self.preprocess_layer = PrePostProcessing(self.model_size, self.emb_dropout, sequence='d', static=False)
        self.preprocess_layer = PrePostProcessing(self.model_size, self.emb_dropout, sequence='d', static=onmt.Constants.static)
        
        self.postprocess_layer = PrePostProcessing(self.model_size, 0, sequence='n', elementwise_affine=True)
=======
        # build_modules will be called from the inherited constructor
        super(StochasticTransformerEncoder, self).__init__(opt, dicts, positional_encoder)
            
        e_length = expected_length(self.layers, self.death_rate)    
>>>>>>> 06d77bbf
        
        print("Stochastic Encoder with %.2f expected layers" % e_length) 
       
    def build_modules(self):
        
        self.layer_modules = nn.ModuleList()

        for l in range(self.layers):
            
            # linearly decay the death rate
            death_r = ( l + 1.0 ) / self.layers * self.death_rate
            
            block = StochasticEncoderLayer(self.n_heads, self.model_size, self.dropout, self.inner_size, self.attn_dropout, death_rate=death_r)
            
            self.layer_modules.append(block)
<<<<<<< HEAD
        
        e_length = expected_length(self.layers, self.death_rate)    
        
        print("Stochastic Encoder with %.2f expected layers" % e_length) 
        
        #self.layer_modules = nn.ModuleList([StochasticEncoderLayer(self.n_heads, self.model_size, self.dropout, self.inner_size, self.attn_dropout) for _ in range(self.layers)])
    
    #def add_layers(self, n_new_layer):
        #
        #self.new_modules = list()
        #self.layers += n_new_layer
        #
        #for i in range(n_new_layer):
            #layer = ParallelEncoderLayer(self.n_heads, self.model_size, self.dropout, self.inner_size, self.attn_dropout) 
            #
            ## the first layer will use the preprocessing which is the last postprocessing
            #if i == 0:
                #layer.preprocess_attn.load_state_dict(self.postprocess_layer.state_dict())
                #
                ## replace the last postprocessing layer with a new one
                #self.postprocess_layer = PrePostProcessing(self.model_size, 0, sequence='n')
            #
            #self.layer_modules.append(layer)
    
    def mark_pretrained(self):
        
        self.pretrained_point = self.layers
    
    def forward(self, input, grow=False):
        """
        Inputs Shapes: 
            input: batch_size x len_src (wanna tranpose)
        
        Outputs Shapes:
            out: batch_size x len_src x d_model
            mask_src 
            
        """
        
        if grow:
            return self.forward_grow(input)
        
        
        """ Embedding: batch_size x len_src x d_model """
        if(self.input_type == "text"):
            mask_src = input.data.eq(onmt.Constants.PAD).unsqueeze(1)  # batch_size x len_src x 1 for broadcasting
            pad_mask = torch.autograd.Variable(input.data.ne(onmt.Constants.PAD))  # batch_size x len_src
            emb = embedded_dropout(self.word_lut, input, dropout=self.word_dropout if self.training else 0)
        else:
            mask_src = input.narrow(2,0,1).squeeze(2).eq(onmt.Constants.PAD).unsqueeze(1)
            pad_mask = torch.autograd.Variable(input.narrow(2,0,1).squeeze(2).data.ne(onmt.Constants.PAD))  # batch_size x len_src
            input = input.narrow(2,1,input.size(2)-1)
            emb = self.audio_trans.forward(input.contiguous().view(-1,input.size(2))).view(input.size(0),input.size(1),-1)


        """ Scale the emb by sqrt(d_model) """

        if self.time == 'positional_encoding':
            emb = emb * math.sqrt(self.model_size)
        """ Adding positional encoding """
        emb = self.time_transformer(emb)
        if isinstance(emb, tuple):
            emb = emb[0]
        emb = self.preprocess_layer(emb)

        #pad_mask = None
        
        context = emb.contiguous()

        memory_bank = list()
        
        for i, layer in enumerate(self.layer_modules):
            
            
            if len(self.layer_modules) - i <= onmt.Constants.checkpointing and self.training:        
                context = checkpoint(custom_layer(layer), context, mask_src, pad_mask)
                
                #print(type(context))
            else:
                #print(i, layer.death_rate)
                context = layer(context, mask_src, pad_mask)      # batch_size x len_src x d_model
            
        
                
        
        # From Google T2T
        # if normalization is done in layer_preprocess, then it should also be done
        # on the output, since the output can grow very large, being the sum of
        # a whole stack of unnormalized layer outputs.    
        context = self.postprocess_layer(context)
        
       
        return context, mask_src
        
=======
>>>>>>> 06d77bbf

class StochasticTransformerDecoder(TransformerDecoder):
    """Encoder in 'Attention is all you need'
    
    Args:
        opt
        dicts 
        
        
    """
    
    def __init__(self, opt, dicts, positional_encoder):
    
        self.death_rate = opt.death_rate
<<<<<<< HEAD
        self.encoder_type = opt.encoder_type


        if hasattr(opt, 'grow_dropout'):
            self.grow_dropout = opt.grow_dropout
        
        if opt.time == 'positional_encoding':
            self.time_transformer = positional_encoder
        elif opt.time == 'gru':
            self.time_transformer = nn.GRU(self.model_size, self.model_size, 1, batch_first=True)
        elif opt.time == 'lstm':
            self.time_transformer = nn.LSTM(self.model_size, self.model_size, 1, batch_first=True)
=======
        
        # build_modules will be called from the inherited constructor
        super(StochasticTransformerDecoder, self).__init__(opt, dicts, positional_encoder)
>>>>>>> 06d77bbf
        
        e_length = expected_length(self.layers, self.death_rate)    
        
        print("Stochastic Decoder with %.2f expected layers" % e_length) 
        
    
    def build_modules(self):
        
        self.layer_modules = nn.ModuleList()
        
        for l in range(self.layers):
            
            # linearly decay the death rate
            death_r = ( l + 1 ) / self.layers * self.death_rate
            
            block = StochasticDecoderLayer(self.n_heads, self.model_size, self.dropout, self.inner_size, self.attn_dropout, death_rate=death_r)
            
            self.layer_modules.append(block)
            
        
        
<<<<<<< HEAD
        len_max = self.positional_encoder.len_max
        # print(len_max)
        mask = torch.ByteTensor(np.triu(np.ones((len_max,len_max)), k=1).astype('uint8'))
        self.register_buffer('mask', mask)
    
    def renew_buffer(self, new_len):
        # print(new_len)
        self.positional_encoder.renew(new_len)
        mask = torch.ByteTensor(np.triu(np.ones((new_len,new_len)), k=1).astype('uint8'))
        self.register_buffer('mask', mask)
    
        
    def forward(self, input, context, src, grow=False):
        """
        Inputs Shapes: 
            input: (Variable) batch_size x len_tgt (wanna tranpose)
            context: (Variable) batch_size x len_src x d_model
            mask_src (Tensor) batch_size x len_src
        Outputs Shapes:
            out: batch_size x len_tgt x d_model
            coverage: batch_size x len_tgt x len_src
            
        """
        
        """ Embedding: batch_size x len_tgt x d_model """
        
     
        
        emb = embedded_dropout(self.word_lut, input, dropout=self.word_dropout if self.training else 0)
        if self.time == 'positional_encoding':
            emb = emb * math.sqrt(self.model_size)
        """ Adding positional encoding """
        emb = self.time_transformer(emb)
        if isinstance(emb, tuple):
            emb = emb[0]
        emb = self.preprocess_layer(emb)

        if(self.encoder_type == "audio"):
            mask_src = src.data.narrow(2,0,1).squeeze(2).eq(onmt.Constants.PAD).unsqueeze(1)
            pad_mask_src = torch.autograd.Variable(src.data.narrow(2,0,1).squeeze(2).ne(onmt.Constants.PAD))  # batch_size x len_src
        else:

            mask_src = src.data.eq(onmt.Constants.PAD).unsqueeze(1)
        
            pad_mask_src = torch.autograd.Variable(src.data.ne(onmt.Constants.PAD))


        len_tgt = input.size(1)
        mask_tgt = input.data.eq(onmt.Constants.PAD).unsqueeze(1) + self.mask[:len_tgt, :len_tgt]
        mask_tgt = torch.gt(mask_tgt, 0)
        
        output = emb.contiguous()
        
        pad_mask_tgt = torch.autograd.Variable(input.data.ne(onmt.Constants.PAD)) # batch_size x len_src
        pad_mask_src = torch.autograd.Variable(1 - mask_src.squeeze(1))
        
        #memory_bank = None
        
        
        for i, layer in enumerate(self.layer_modules):
            
            if len(self.layer_modules) - i <= onmt.Constants.checkpointing and self.training:           
                
                output, coverage = checkpoint(custom_layer(layer), output, context, mask_tgt, mask_src, 
                                            pad_mask_tgt, pad_mask_src) # batch_size x len_src x d_model
                
            else:
                output, coverage = layer(output, context, mask_tgt, mask_src, 
                                            pad_mask_tgt, pad_mask_src) # batch_size x len_src x d_model
            
            
        # From Google T2T
        # if normalization is done in layer_preprocess, then it should also be done
        # on the output, since the output can grow very large, being the sum of
        # a whole stack of unnormalized layer outputs.    
        output = self.postprocess_layer(output)
        
        return output, coverage
        

    def step(self, input, decoder_state):
        """
        Inputs Shapes: 
            input: (Variable) batch_size x len_tgt (wanna tranpose)
            context: (Variable) batch_size x len_src x d_model
            mask_src (Tensor) batch_size x len_src
            buffer (List of tensors) List of batch_size * len_tgt-1 * d_model for self-attention recomputing
        Outputs Shapes:
            out: batch_size x len_tgt x d_model
            coverage: batch_size x len_tgt x len_src
            
        """
        context = decoder_state.context.transpose(0, 1)
        buffer = decoder_state.buffer
        src = decoder_state.src.transpose(0, 1)
        
        if decoder_state.input_seq is None:
            decoder_state.input_seq = input
        else:
            # concatenate the last input to the previous input sequence
            decoder_state.input_seq = torch.cat([decoder_state.input_seq, input], 0)
        input = decoder_state.input_seq.transpose(0, 1)
        input_ = input[:,-1].unsqueeze(1)
        
        
        output_buffer = list()
            
        batch_size = input_.size(0)
        
        
        """ Embedding: batch_size x 1 x d_model """
        emb = self.word_lut(input_)
       
        
        if self.time == 'positional_encoding':
            emb = emb * math.sqrt(self.model_size)
        """ Adding positional encoding """
        if self.time == 'positional_encoding':
            emb = self.time_transformer(emb, t=input.size(1))
        else:
            prev_h = buffer[0] if buffer is not None else None
            emb = self.time_transformer(emb, prev_h)
            # output_buffer.append(emb[1])
            buffer[0] = emb[1]
            
        if isinstance(emb, tuple):
            emb = emb[0]
        # emb should be batch_size x 1 x dim
            
        # Preprocess layer: adding dropout
        emb = self.preprocess_layer(emb)
        
        # batch_size x 1 x len_src
        if(self.encoder_type == "audio" and src.data.dim() == 3):
            mask_src = src.data.narrow(2,0,1).squeeze(2).eq(onmt.Constants.PAD).unsqueeze(1)
            pad_mask_src = torch.autograd.Variable(src.data.narrow(2,0,1).squeeze(2).ne(onmt.Constants.PAD))  # batch_size x len_src
        else:
            mask_src = src.data.eq(onmt.Constants.PAD).unsqueeze(1)
        
            pad_mask_src = torch.autograd.Variable(src.data.ne(onmt.Constants.PAD))
        
        len_tgt = input.size(1)
        mask_tgt = input.data.eq(onmt.Constants.PAD).unsqueeze(1) + self.mask[:len_tgt, :len_tgt]
        # mask_tgt = self.mask[:len_tgt, :len_tgt].unsqueeze(0).repeat(batch_size, 1, 1)
        mask_tgt = torch.gt(mask_tgt, 0)
        mask_tgt = mask_tgt[:, -1, :].unsqueeze(1)
                
        output = emb.contiguous()
        
        pad_mask_tgt = torch.autograd.Variable(input.data.ne(onmt.Constants.PAD)) # batch_size x len_src
        pad_mask_src = torch.autograd.Variable(1 - mask_src.squeeze(1))
        
        
        for i, layer in enumerate(self.layer_modules):
            
            buffer_ = buffer[i] if buffer is not None else None
            assert(output.size(1) == 1)
            output, coverage, buffer_ = layer.step(output, context, mask_tgt, mask_src, 
                                        pad_mask_tgt=None, pad_mask_src=None, buffer=buffer_) # batch_size x len_src x d_model
            
            output_buffer.append(buffer_)
        
        buffer = torch.stack(output_buffer)
        # From Google T2T
        # if normalization is done in layer_preprocess, then it should also be done
        # on the output, since the output can grow very large, being the sum of
        # a whole stack of unnormalized layer outputs.    
        output = self.postprocess_layer(output)
        
        decoder_state._update_state(buffer)    
        
        return output, coverage


=======
>>>>>>> 06d77bbf
class StochasticTransformer(NMTModel):
    """Main model in 'Attention is all you need' """
    
        
    def forward(self, input):
        """
        Inputs Shapes: 
            src: len_src x batch_size
            tgt: len_tgt x batch_size
        
        Outputs Shapes:
            out:      batch_size*len_tgt x model_size
            
            
        """
        src = input[0]
        tgt = input[1][:-1]  # exclude last target from inputs
        
        src = src.transpose(0, 1) # transpose to have batch first
        tgt = tgt.transpose(0, 1)
        
        context, src_mask = self.encoder(src)
        
        output, coverage = self.decoder(tgt, context, src)
        
        output = output.transpose(0, 1) # transpose to have time first, like RNN models
        
        return output


    def create_decoder_state(self, src, context, beamSize=1):
        
        from onmt.modules.Transformer.Models import TransformerDecodingState
        
        decoder_state = TransformerDecodingState(src, context, beamSize=beamSize)
        return decoder_state<|MERGE_RESOLUTION|>--- conflicted
+++ resolved
@@ -40,43 +40,18 @@
     """
     
     def __init__(self, opt, dicts, positional_encoder):
-    
+
         self.death_rate = opt.death_rate
-        self.input_type = opt.encoder_type
         
-<<<<<<< HEAD
-        if hasattr(opt, 'grow_dropout'):
-            self.grow_dropout = opt.grow_dropout
-
-        if opt.encoder_type != "text":
-            self.audio_trans = nn.Linear(dicts,self.model_size)
-        else:
-            self.word_lut = nn.Embedding(dicts.size(),
-                                     self.model_size,
-                                     padding_idx=onmt.Constants.PAD)
-        
-        if opt.time == 'positional_encoding':
-            self.time_transformer = positional_encoder
-        elif opt.time == 'gru':
-            self.time_transformer = nn.GRU(self.model_size, self.model_size, 1, batch_first=True)
-        elif opt.time == 'lstm':
-            self.time_transformer = nn.LSTM(self.model_size, self.model_size, 1, batch_first=True)
-        
-        #self.preprocess_layer = PrePostProcessing(self.model_size, self.emb_dropout, sequence='d', static=False)
-        self.preprocess_layer = PrePostProcessing(self.model_size, self.emb_dropout, sequence='d', static=onmt.Constants.static)
-        
-        self.postprocess_layer = PrePostProcessing(self.model_size, 0, sequence='n', elementwise_affine=True)
-=======
         # build_modules will be called from the inherited constructor
         super(StochasticTransformerEncoder, self).__init__(opt, dicts, positional_encoder)
-            
-        e_length = expected_length(self.layers, self.death_rate)    
->>>>>>> 06d77bbf
+
+        e_length = expected_length(self.layers, self.death_rate)
         
-        print("Stochastic Encoder with %.2f expected layers" % e_length) 
-       
+        print("Stochastic Encoder with %.2f expected layers" % e_length)
+
     def build_modules(self):
-        
+
         self.layer_modules = nn.ModuleList()
 
         for l in range(self.layers):
@@ -87,103 +62,6 @@
             block = StochasticEncoderLayer(self.n_heads, self.model_size, self.dropout, self.inner_size, self.attn_dropout, death_rate=death_r)
             
             self.layer_modules.append(block)
-<<<<<<< HEAD
-        
-        e_length = expected_length(self.layers, self.death_rate)    
-        
-        print("Stochastic Encoder with %.2f expected layers" % e_length) 
-        
-        #self.layer_modules = nn.ModuleList([StochasticEncoderLayer(self.n_heads, self.model_size, self.dropout, self.inner_size, self.attn_dropout) for _ in range(self.layers)])
-    
-    #def add_layers(self, n_new_layer):
-        #
-        #self.new_modules = list()
-        #self.layers += n_new_layer
-        #
-        #for i in range(n_new_layer):
-            #layer = ParallelEncoderLayer(self.n_heads, self.model_size, self.dropout, self.inner_size, self.attn_dropout) 
-            #
-            ## the first layer will use the preprocessing which is the last postprocessing
-            #if i == 0:
-                #layer.preprocess_attn.load_state_dict(self.postprocess_layer.state_dict())
-                #
-                ## replace the last postprocessing layer with a new one
-                #self.postprocess_layer = PrePostProcessing(self.model_size, 0, sequence='n')
-            #
-            #self.layer_modules.append(layer)
-    
-    def mark_pretrained(self):
-        
-        self.pretrained_point = self.layers
-    
-    def forward(self, input, grow=False):
-        """
-        Inputs Shapes: 
-            input: batch_size x len_src (wanna tranpose)
-        
-        Outputs Shapes:
-            out: batch_size x len_src x d_model
-            mask_src 
-            
-        """
-        
-        if grow:
-            return self.forward_grow(input)
-        
-        
-        """ Embedding: batch_size x len_src x d_model """
-        if(self.input_type == "text"):
-            mask_src = input.data.eq(onmt.Constants.PAD).unsqueeze(1)  # batch_size x len_src x 1 for broadcasting
-            pad_mask = torch.autograd.Variable(input.data.ne(onmt.Constants.PAD))  # batch_size x len_src
-            emb = embedded_dropout(self.word_lut, input, dropout=self.word_dropout if self.training else 0)
-        else:
-            mask_src = input.narrow(2,0,1).squeeze(2).eq(onmt.Constants.PAD).unsqueeze(1)
-            pad_mask = torch.autograd.Variable(input.narrow(2,0,1).squeeze(2).data.ne(onmt.Constants.PAD))  # batch_size x len_src
-            input = input.narrow(2,1,input.size(2)-1)
-            emb = self.audio_trans.forward(input.contiguous().view(-1,input.size(2))).view(input.size(0),input.size(1),-1)
-
-
-        """ Scale the emb by sqrt(d_model) """
-
-        if self.time == 'positional_encoding':
-            emb = emb * math.sqrt(self.model_size)
-        """ Adding positional encoding """
-        emb = self.time_transformer(emb)
-        if isinstance(emb, tuple):
-            emb = emb[0]
-        emb = self.preprocess_layer(emb)
-
-        #pad_mask = None
-        
-        context = emb.contiguous()
-
-        memory_bank = list()
-        
-        for i, layer in enumerate(self.layer_modules):
-            
-            
-            if len(self.layer_modules) - i <= onmt.Constants.checkpointing and self.training:        
-                context = checkpoint(custom_layer(layer), context, mask_src, pad_mask)
-                
-                #print(type(context))
-            else:
-                #print(i, layer.death_rate)
-                context = layer(context, mask_src, pad_mask)      # batch_size x len_src x d_model
-            
-        
-                
-        
-        # From Google T2T
-        # if normalization is done in layer_preprocess, then it should also be done
-        # on the output, since the output can grow very large, being the sum of
-        # a whole stack of unnormalized layer outputs.    
-        context = self.postprocess_layer(context)
-        
-       
-        return context, mask_src
-        
-=======
->>>>>>> 06d77bbf
 
 class StochasticTransformerDecoder(TransformerDecoder):
     """Encoder in 'Attention is all you need'
@@ -196,36 +74,21 @@
     """
     
     def __init__(self, opt, dicts, positional_encoder):
-    
+
         self.death_rate = opt.death_rate
-<<<<<<< HEAD
-        self.encoder_type = opt.encoder_type
-
-
-        if hasattr(opt, 'grow_dropout'):
-            self.grow_dropout = opt.grow_dropout
-        
-        if opt.time == 'positional_encoding':
-            self.time_transformer = positional_encoder
-        elif opt.time == 'gru':
-            self.time_transformer = nn.GRU(self.model_size, self.model_size, 1, batch_first=True)
-        elif opt.time == 'lstm':
-            self.time_transformer = nn.LSTM(self.model_size, self.model_size, 1, batch_first=True)
-=======
         
         # build_modules will be called from the inherited constructor
         super(StochasticTransformerDecoder, self).__init__(opt, dicts, positional_encoder)
->>>>>>> 06d77bbf
         
-        e_length = expected_length(self.layers, self.death_rate)    
+        e_length = expected_length(self.layers, self.death_rate)
         
-        print("Stochastic Decoder with %.2f expected layers" % e_length) 
+        print("Stochastic Decoder with %.2f expected layers" % e_length)
         
-    
+
     def build_modules(self):
         
         self.layer_modules = nn.ModuleList()
-        
+
         for l in range(self.layers):
             
             # linearly decay the death rate
@@ -234,186 +97,9 @@
             block = StochasticDecoderLayer(self.n_heads, self.model_size, self.dropout, self.inner_size, self.attn_dropout, death_rate=death_r)
             
             self.layer_modules.append(block)
-            
-        
-        
-<<<<<<< HEAD
-        len_max = self.positional_encoder.len_max
-        # print(len_max)
-        mask = torch.ByteTensor(np.triu(np.ones((len_max,len_max)), k=1).astype('uint8'))
-        self.register_buffer('mask', mask)
-    
-    def renew_buffer(self, new_len):
-        # print(new_len)
-        self.positional_encoder.renew(new_len)
-        mask = torch.ByteTensor(np.triu(np.ones((new_len,new_len)), k=1).astype('uint8'))
-        self.register_buffer('mask', mask)
-    
-        
-    def forward(self, input, context, src, grow=False):
-        """
-        Inputs Shapes: 
-            input: (Variable) batch_size x len_tgt (wanna tranpose)
-            context: (Variable) batch_size x len_src x d_model
-            mask_src (Tensor) batch_size x len_src
-        Outputs Shapes:
-            out: batch_size x len_tgt x d_model
-            coverage: batch_size x len_tgt x len_src
-            
-        """
-        
-        """ Embedding: batch_size x len_tgt x d_model """
-        
-     
-        
-        emb = embedded_dropout(self.word_lut, input, dropout=self.word_dropout if self.training else 0)
-        if self.time == 'positional_encoding':
-            emb = emb * math.sqrt(self.model_size)
-        """ Adding positional encoding """
-        emb = self.time_transformer(emb)
-        if isinstance(emb, tuple):
-            emb = emb[0]
-        emb = self.preprocess_layer(emb)
-
-        if(self.encoder_type == "audio"):
-            mask_src = src.data.narrow(2,0,1).squeeze(2).eq(onmt.Constants.PAD).unsqueeze(1)
-            pad_mask_src = torch.autograd.Variable(src.data.narrow(2,0,1).squeeze(2).ne(onmt.Constants.PAD))  # batch_size x len_src
-        else:
-
-            mask_src = src.data.eq(onmt.Constants.PAD).unsqueeze(1)
-        
-            pad_mask_src = torch.autograd.Variable(src.data.ne(onmt.Constants.PAD))
 
 
-        len_tgt = input.size(1)
-        mask_tgt = input.data.eq(onmt.Constants.PAD).unsqueeze(1) + self.mask[:len_tgt, :len_tgt]
-        mask_tgt = torch.gt(mask_tgt, 0)
-        
-        output = emb.contiguous()
-        
-        pad_mask_tgt = torch.autograd.Variable(input.data.ne(onmt.Constants.PAD)) # batch_size x len_src
-        pad_mask_src = torch.autograd.Variable(1 - mask_src.squeeze(1))
-        
-        #memory_bank = None
-        
-        
-        for i, layer in enumerate(self.layer_modules):
-            
-            if len(self.layer_modules) - i <= onmt.Constants.checkpointing and self.training:           
-                
-                output, coverage = checkpoint(custom_layer(layer), output, context, mask_tgt, mask_src, 
-                                            pad_mask_tgt, pad_mask_src) # batch_size x len_src x d_model
-                
-            else:
-                output, coverage = layer(output, context, mask_tgt, mask_src, 
-                                            pad_mask_tgt, pad_mask_src) # batch_size x len_src x d_model
-            
-            
-        # From Google T2T
-        # if normalization is done in layer_preprocess, then it should also be done
-        # on the output, since the output can grow very large, being the sum of
-        # a whole stack of unnormalized layer outputs.    
-        output = self.postprocess_layer(output)
-        
-        return output, coverage
-        
 
-    def step(self, input, decoder_state):
-        """
-        Inputs Shapes: 
-            input: (Variable) batch_size x len_tgt (wanna tranpose)
-            context: (Variable) batch_size x len_src x d_model
-            mask_src (Tensor) batch_size x len_src
-            buffer (List of tensors) List of batch_size * len_tgt-1 * d_model for self-attention recomputing
-        Outputs Shapes:
-            out: batch_size x len_tgt x d_model
-            coverage: batch_size x len_tgt x len_src
-            
-        """
-        context = decoder_state.context.transpose(0, 1)
-        buffer = decoder_state.buffer
-        src = decoder_state.src.transpose(0, 1)
-        
-        if decoder_state.input_seq is None:
-            decoder_state.input_seq = input
-        else:
-            # concatenate the last input to the previous input sequence
-            decoder_state.input_seq = torch.cat([decoder_state.input_seq, input], 0)
-        input = decoder_state.input_seq.transpose(0, 1)
-        input_ = input[:,-1].unsqueeze(1)
-        
-        
-        output_buffer = list()
-            
-        batch_size = input_.size(0)
-        
-        
-        """ Embedding: batch_size x 1 x d_model """
-        emb = self.word_lut(input_)
-       
-        
-        if self.time == 'positional_encoding':
-            emb = emb * math.sqrt(self.model_size)
-        """ Adding positional encoding """
-        if self.time == 'positional_encoding':
-            emb = self.time_transformer(emb, t=input.size(1))
-        else:
-            prev_h = buffer[0] if buffer is not None else None
-            emb = self.time_transformer(emb, prev_h)
-            # output_buffer.append(emb[1])
-            buffer[0] = emb[1]
-            
-        if isinstance(emb, tuple):
-            emb = emb[0]
-        # emb should be batch_size x 1 x dim
-            
-        # Preprocess layer: adding dropout
-        emb = self.preprocess_layer(emb)
-        
-        # batch_size x 1 x len_src
-        if(self.encoder_type == "audio" and src.data.dim() == 3):
-            mask_src = src.data.narrow(2,0,1).squeeze(2).eq(onmt.Constants.PAD).unsqueeze(1)
-            pad_mask_src = torch.autograd.Variable(src.data.narrow(2,0,1).squeeze(2).ne(onmt.Constants.PAD))  # batch_size x len_src
-        else:
-            mask_src = src.data.eq(onmt.Constants.PAD).unsqueeze(1)
-        
-            pad_mask_src = torch.autograd.Variable(src.data.ne(onmt.Constants.PAD))
-        
-        len_tgt = input.size(1)
-        mask_tgt = input.data.eq(onmt.Constants.PAD).unsqueeze(1) + self.mask[:len_tgt, :len_tgt]
-        # mask_tgt = self.mask[:len_tgt, :len_tgt].unsqueeze(0).repeat(batch_size, 1, 1)
-        mask_tgt = torch.gt(mask_tgt, 0)
-        mask_tgt = mask_tgt[:, -1, :].unsqueeze(1)
-                
-        output = emb.contiguous()
-        
-        pad_mask_tgt = torch.autograd.Variable(input.data.ne(onmt.Constants.PAD)) # batch_size x len_src
-        pad_mask_src = torch.autograd.Variable(1 - mask_src.squeeze(1))
-        
-        
-        for i, layer in enumerate(self.layer_modules):
-            
-            buffer_ = buffer[i] if buffer is not None else None
-            assert(output.size(1) == 1)
-            output, coverage, buffer_ = layer.step(output, context, mask_tgt, mask_src, 
-                                        pad_mask_tgt=None, pad_mask_src=None, buffer=buffer_) # batch_size x len_src x d_model
-            
-            output_buffer.append(buffer_)
-        
-        buffer = torch.stack(output_buffer)
-        # From Google T2T
-        # if normalization is done in layer_preprocess, then it should also be done
-        # on the output, since the output can grow very large, being the sum of
-        # a whole stack of unnormalized layer outputs.    
-        output = self.postprocess_layer(output)
-        
-        decoder_state._update_state(buffer)    
-        
-        return output, coverage
-
-
-=======
->>>>>>> 06d77bbf
 class StochasticTransformer(NMTModel):
     """Main model in 'Attention is all you need' """
     
