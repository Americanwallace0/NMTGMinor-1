--- conflicted
+++ resolved
@@ -25,15 +25,15 @@
         self.n_gpu = len(gpus)
 
         self.batchSize = batchSize
-        
+
         
         self.balance = balance
         self.max_seq_num = max_seq_num 
         
         self.multiplier = multiplier
         self.sort_by_target = sort_by_target
-        
-        
+
+
         self.pad_count = pad_count
         # if self.balance:
         self.allocateBatch()
@@ -53,11 +53,11 @@
         cur_batch_sizes = [0]
         
         def oversize_(cur_batch):
-            
+
             
             if len(cur_batch) == self.max_seq_num:
                     return True
-            
+
             oversized = False
             if self.pad_count == False:
                 if ( cur_batch_size + sentence_length > self.batchSize ):
@@ -66,11 +66,11 @@
                 if (max(max(cur_batch_sizes), sentence_length)) * (len(cur_batch)+1) > self.batchSize:
                     return True
             return False
-        
+
         i = 0
         while i < self.fullSize:
         #~ for i in range(1, self.fullSize):
-            
+
             sentence_length = self.tgt[i].size(0) - 1 if self.sort_by_target else self.src[i].size(0)
 
             oversized = oversize_(cur_batch)
@@ -82,22 +82,22 @@
                 scaled_size = max(
                     self.multiplier * (current_size // self.multiplier),
                     current_size % self.multiplier)
-               
-                
+
+
                 batch_ =  cur_batch[:scaled_size]
                 if self.multiplier > 1:
                     assert(len(batch_) % self.multiplier == 0, "batch size is not multiplied, current batch_size is %d " % len(batch_))
                 self.batches.append(batch_) # add this batch into the batch list
-                
+
                 cur_batch = cur_batch[scaled_size:] # reset the current batch
                 cur_batch_sizes = cur_batch_sizes[:-scaled_size]
                 cur_batch_size  = sum(cur_batch_sizes)
-                
+
             
             cur_batch.append(i)
             cur_batch_size += sentence_length
             cur_batch_sizes.append(sentence_length)
-            
+
             i = i + 1
             
         # catch the last batch
@@ -154,10 +154,10 @@
             #~ print (b)
             #~ b = torch.stack(b, 0)
             b = b.t().contiguous()
-            
+
             if self.cuda:
                 b = b.cuda()
-           
+
             return b
 
         srcTensor = wrap(srcBatch, self._type)
@@ -200,25 +200,21 @@
         
         #split that batch to number of gpus
         samples = []
-<<<<<<< HEAD
-        split_size = int(math.ceil(batch[0].size(1) / max(1,self.n_gpu)))
-=======
         split_size = 1
->>>>>>> 06d77bbf
         
         # maybe we need a more smart splitting function ?
         
         # if batch[1] is not None:
-            # batch_split = zip(batch[0].split(split_size, dim=1), 
+            # batch_split = zip(batch[0].split(split_size, dim=1),
                               # batch[1].split(split_size, dim=1))
                               
             
-            # batch_split = [ [b[0], b[1]] for i, b in enumerate(batch_split) ] 
+            # batch_split = [ [b[0], b[1]] for i, b in enumerate(batch_split) ]
         # else:
             # batch_split = zip(batch[0].split(split_size, dim=1))
                               
             
-            # batch_split = [ [b[0], None] for i, b in enumerate(batch_split) ] 
+            # batch_split = [ [b[0], None] for i, b in enumerate(batch_split) ]
        
         return [[batch[0], batch[1]]]
     
