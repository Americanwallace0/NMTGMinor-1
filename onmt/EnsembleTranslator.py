--- conflicted
+++ resolved
@@ -19,7 +19,7 @@
         self.alpha = opt.alpha
         self.start_with_bos = opt.start_with_bos
         self.fp16 = opt.fp16
-        
+
         self.models = list()
         self.model_types = list()
         
@@ -59,10 +59,10 @@
                 model = model.cuda()
             else:
                 model = model.cpu()
-                
+
             if opt.fp16:
                 model = model.half()
-            
+
             model.eval()
             
             self.models.append(model)
@@ -178,12 +178,12 @@
                        onmt.Constants.EOS_WORD) for b in goldBatch]
 
         return onmt.Dataset(srcData, tgtData, 9999,
-                            [self.opt.gpu], 
+                            [self.opt.gpu], data_type=self._type,
                             max_seq_num =self.opt.batch_size)
 
     def buildASRData(self, srcData, goldBatch):
         # This needs to be the same as preprocess.py.
-        
+
         tgtData = None
         if goldBatch:
             tgtData = [self.tgt_dict.convertToIdx(b,
@@ -192,7 +192,7 @@
                        onmt.Constants.EOS_WORD) for b in goldBatch]
 
         return onmt.Dataset(srcData, tgtData, 9999,
-                            [self.opt.gpu], volatile=True,
+                            [self.opt.gpu],
                             data_type=self._type, max_seq_num =self.opt.batch_size)
 
     def buildTargetTokens(self, pred, src, attn):
@@ -208,7 +208,7 @@
 
         beamSize = self.opt.beam_size
         batchSize = self._getBatchSize(srcBatch)
-            
+
         vocab_size = self.tgt_dict.size()
         allHyp, allScores, allAttn, allLengths = [], [], [], []
         
@@ -254,16 +254,13 @@
         #  (3) Start decoding
             
         # time x batch * beam
-<<<<<<< HEAD
-        if(srcBatch.dim() == 3):
-            #src = Variable(torch.zeros(srcBatch.size(0),srcBatch.size(1),beamSize))
-            src = Variable(srcBatch.data.repeat(1, beamSize,1))
-        else:
-            src = Variable(srcBatch.data.repeat(1, beamSize))
-=======
+        #if(srcBatch.dim() == 3):
+        #    #src = Variable(torch.zeros(srcBatch.size(0),srcBatch.size(1),beamSize))
+        #    src = Variable(srcBatch.data.repeat(1, beamSize,1))
+        #else:
+        #    src = Variable(srcBatch.data.repeat(1, beamSize))
         src = srcBatch # this is time first again (before transposing)
->>>>>>> 06d77bbf
-        
+
         # initialize the beam
         beam = [onmt.Beam(beamSize, self.opt.cuda) for k in range(batchSize)]
         
@@ -357,7 +354,7 @@
             allLengths += [length]
             if(srcBatch.data.dim() == 3):
                 valid_attn = srcBatch.data.narrow(2,0,1).squeeze(2)[:, b].ne(onmt.Constants.PAD) \
-                                            .nonzero().squeeze(1)            
+                                            .nonzero().squeeze(1)
             else:
                 valid_attn = srcBatch.data[:, b].ne(onmt.Constants.PAD) \
                                             .nonzero().squeeze(1)
@@ -390,7 +387,7 @@
 
         #  (2) translate
         pred, predScore, attn, predLength, goldScore, goldWords = self.translateBatch(src, tgt)
-        
+
 
         #  (3) convert indexes to words
         predBatch = []
